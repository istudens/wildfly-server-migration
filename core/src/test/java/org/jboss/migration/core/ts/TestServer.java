--- conflicted
+++ resolved
@@ -18,16 +18,12 @@
 import org.jboss.migration.core.AbstractServer;
 import org.jboss.migration.core.ProductInfo;
 import org.jboss.migration.core.Server;
-<<<<<<< HEAD
+import org.jboss.migration.core.ServerMigrationFailureException;
+import org.jboss.migration.core.task.ServerMigrationTask;
+import org.jboss.migration.core.task.ServerMigrationTaskName;
 import org.jboss.migration.core.task.ServerMigrationTaskResult;
 import org.jboss.migration.core.task.TaskContext;
-=======
-import org.jboss.migration.core.ServerMigrationTask;
-import org.jboss.migration.core.ServerMigrationTaskContext;
-import org.jboss.migration.core.ServerMigrationTaskName;
-import org.jboss.migration.core.ServerMigrationTaskResult;
 import org.jboss.migration.core.env.MigrationEnvironment;
->>>>>>> cca69e85
 
 import java.nio.file.Path;
 import java.nio.file.Paths;
@@ -62,11 +58,8 @@
         if (!supportedMigrations.contains(source.getProductInfo())) {
             return super.migrate(source, context);
         }
-
-        MigrationEnvironment env = context.getServerMigrationContext().getMigrationEnvironment();
-
+        MigrationEnvironment env = context.getMigrationEnvironment();
         env.getPropertyAsString("test.property.key");
-
         context.execute(new SubTask1());
         context.execute(new SubTask2());
         if (env.getPropertyAsBoolean("test.should.fail", Boolean.FALSE)) {
@@ -80,13 +73,11 @@
     private static final class SubTask1 implements ServerMigrationTask {
         @Override
         public ServerMigrationTaskName getName() {
-            return new ServerMigrationTaskName.Builder()
-                    .setName("subtask 1")
-                    .build();
+            return new ServerMigrationTaskName.Builder("subtask 1").build();
         }
 
         @Override
-        public ServerMigrationTaskResult run(ServerMigrationTaskContext context) throws Exception {
+        public ServerMigrationTaskResult run(TaskContext context) {
             context.execute(new SubTask11());
             context.execute(new SubTask12());
             return ServerMigrationTaskResult.SUCCESS;
@@ -96,14 +87,13 @@
     private static final class SubTask11 implements ServerMigrationTask {
         @Override
         public ServerMigrationTaskName getName() {
-            return new ServerMigrationTaskName.Builder()
-                    .setName("subtask 1.1")
+            return new ServerMigrationTaskName.Builder("subtask 1.1")
                     .addAttribute("config", "foobar")
                     .build();
         }
 
         @Override
-        public ServerMigrationTaskResult run(ServerMigrationTaskContext context) throws Exception {
+        public ServerMigrationTaskResult run(TaskContext context) {
             return ServerMigrationTaskResult.SUCCESS;
         }
     }
@@ -111,14 +101,13 @@
     private static final class SubTask12 implements ServerMigrationTask {
         @Override
         public ServerMigrationTaskName getName() {
-            return new ServerMigrationTaskName.Builder()
-                    .setName("subtask 1.2")
+            return new ServerMigrationTaskName.Builder("subtask 1.2")
                     .addAttribute("config", "quux")
                     .build();
         }
 
         @Override
-        public ServerMigrationTaskResult run(ServerMigrationTaskContext context) throws Exception {
+        public ServerMigrationTaskResult run(TaskContext context) {
             return ServerMigrationTaskResult.SUCCESS;
         }
     }
@@ -126,14 +115,13 @@
     private static final class SubTask2 implements ServerMigrationTask {
         @Override
         public ServerMigrationTaskName getName() {
-            return new ServerMigrationTaskName.Builder()
-                    .setName("subtask 2")
+            return new ServerMigrationTaskName.Builder("subtask 2")
                     .addAttribute("source", "abcd xyzw")
                     .build();
         }
 
         @Override
-        public ServerMigrationTaskResult run(ServerMigrationTaskContext context) throws Exception {
+        public ServerMigrationTaskResult run(TaskContext context) {
             return ServerMigrationTaskResult.SKIPPED;
         }
     }
@@ -141,15 +129,14 @@
     private static final class SubTask3 implements ServerMigrationTask {
         @Override
         public ServerMigrationTaskName getName() {
-            return new ServerMigrationTaskName.Builder()
-                    .setName("subtask 3")
+            return new ServerMigrationTaskName.Builder("subtask 3")
                     .addAttribute("always", "fails")
                     .build();
         }
 
         @Override
-        public ServerMigrationTaskResult run(ServerMigrationTaskContext context) throws Exception {
-            throw new Exception("this task always fails");
+        public ServerMigrationTaskResult run(TaskContext context) {
+            throw new ServerMigrationFailureException(new Exception("this task always fails"));
         }
     }
 }